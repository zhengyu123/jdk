/*
 * Copyright (c) 2015, 2021, Red Hat, Inc. All rights reserved.
 * DO NOT ALTER OR REMOVE COPYRIGHT NOTICES OR THIS FILE HEADER.
 *
 * This code is free software; you can redistribute it and/or modify it
 * under the terms of the GNU General Public License version 2 only, as
 * published by the Free Software Foundation.
 *
 * This code is distributed in the hope that it will be useful, but WITHOUT
 * ANY WARRANTY; without even the implied warranty of MERCHANTABILITY or
 * FITNESS FOR A PARTICULAR PURPOSE.  See the GNU General Public License
 * version 2 for more details (a copy is included in the LICENSE file that
 * accompanied this code).
 *
 * You should have received a copy of the GNU General Public License version
 * 2 along with this work; if not, write to the Free Software Foundation,
 * Inc., 51 Franklin St, Fifth Floor, Boston, MA 02110-1301 USA.
 *
 * Please contact Oracle, 500 Oracle Parkway, Redwood Shores, CA 94065 USA
 * or visit www.oracle.com if you need additional information or have any
 * questions.
 *
 */

#ifndef SHARE_GC_SHENANDOAH_SHENANDOAHMARK_INLINE_HPP
#define SHARE_GC_SHENANDOAH_SHENANDOAHMARK_INLINE_HPP

#include "gc/shenandoah/shenandoahAsserts.hpp"
#include "gc/shenandoah/shenandoahBarrierSet.inline.hpp"
#include "gc/shenandoah/shenandoahHeap.inline.hpp"
#include "gc/shenandoah/shenandoahMark.hpp"
#include "gc/shenandoah/shenandoahMarkingContext.inline.hpp"
#include "gc/shenandoah/shenandoahStringDedup.inline.hpp"
#include "gc/shenandoah/shenandoahTaskqueue.inline.hpp"
#include "gc/shenandoah/shenandoahUtils.hpp"
#include "memory/iterator.inline.hpp"
#include "oops/compressedOops.inline.hpp"
#include "oops/oop.inline.hpp"
#include "runtime/prefetch.inline.hpp"
#include "utilities/powerOfTwo.hpp"

template <class T>
void ShenandoahMark::do_task(ShenandoahObjToScanQueue* q, T* cl, ShenandoahLiveData* live_data, ShenandoahMarkTask* task) {
  oop obj = task->obj();

  shenandoah_assert_not_forwarded(NULL, obj);
  shenandoah_assert_marked(NULL, obj);
  shenandoah_assert_not_in_cset_except(NULL, obj, ShenandoahHeap::heap()->cancelled_gc());

  // Are we in weak subgraph scan?
  bool weak = task->is_weak();
  cl->set_weak(weak);

  if (task->is_not_chunked()) {
    if (obj->is_instance()) {
      // Case 1: Normal oop, process as usual.
      obj->oop_iterate(cl);
    } else if (obj->is_objArray()) {
      // Case 2: Object array instance and no chunk is set. Must be the first
      // time we visit it, start the chunked processing.
      do_chunked_array_start<T>(q, cl, obj, weak);
    } else {
      // Case 3: Primitive array. Do nothing, no oops there. We use the same
      // performance tweak TypeArrayKlass::oop_oop_iterate_impl is using:
      // We skip iterating over the klass pointer since we know that
      // Universe::TypeArrayKlass never moves.
      assert (obj->is_typeArray(), "should be type array");
    }
    // Count liveness the last: push the outstanding work to the queues first
    // Avoid double-counting objects that are visited twice due to upgrade
    // from final- to strong mark.
    if (task->count_liveness()) {
      count_liveness(live_data, obj);
    }
  } else {
    // Case 4: Array chunk, has sensible chunk id. Process it.
    do_chunked_array<T>(q, cl, obj, task->chunk(), task->pow(), weak);
  }
}

inline void ShenandoahMark::count_liveness(ShenandoahLiveData* live_data, oop obj) {
  ShenandoahHeap* const heap = ShenandoahHeap::heap();
  size_t region_idx = heap->heap_region_index_containing(obj);
  ShenandoahHeapRegion* region = heap->get_region(region_idx);
  size_t size = obj->size();

  if (!region->is_humongous_start()) {
    assert(!region->is_humongous(), "Cannot have continuations here");
    ShenandoahLiveData cur = live_data[region_idx];
    size_t new_val = size + cur;
    if (new_val >= SHENANDOAH_LIVEDATA_MAX) {
      // overflow, flush to region data
      region->increase_live_data_gc_words(new_val);
      live_data[region_idx] = 0;
    } else {
      // still good, remember in locals
      live_data[region_idx] = (ShenandoahLiveData) new_val;
    }
  } else {
    shenandoah_assert_in_correct_region(NULL, obj);
    size_t num_regions = ShenandoahHeapRegion::required_regions(size * HeapWordSize);

    for (size_t i = region_idx; i < region_idx + num_regions; i++) {
      ShenandoahHeapRegion* chain_reg = heap->get_region(i);
      assert(chain_reg->is_humongous(), "Expecting a humongous region");
      chain_reg->increase_live_data_gc_words(chain_reg->used() >> LogHeapWordSize);
    }
  }
}

template <class T>
inline void ShenandoahMark::do_chunked_array_start(ShenandoahObjToScanQueue* q, T* cl, oop obj, bool weak) {
  assert(obj->is_objArray(), "expect object array");
  objArrayOop array = objArrayOop(obj);
  int len = array->length();

  // Mark objArray klass metadata
  if (Devirtualizer::do_metadata(cl)) {
    Devirtualizer::do_klass(cl, array->klass());
  }

  if (len <= (int) ObjArrayMarkingStride*2) {
    // A few slices only, process directly
    array->oop_iterate_range(cl, 0, len);
  } else {
    int bits = log2i_graceful(len);
    // Compensate for non-power-of-two arrays, cover the array in excess:
    if (len != (1 << bits)) bits++;

    // Only allow full chunks on the queue. This frees do_chunked_array() from checking from/to
    // boundaries against array->length(), touching the array header on every chunk.
    //
    // To do this, we cut the prefix in full-sized chunks, and submit them on the queue.
    // If the array is not divided in chunk sizes, then there would be an irregular tail,
    // which we will process separately.

    int last_idx = 0;

    int chunk = 1;
    int pow = bits;

    // Handle overflow
    if (pow >= 31) {
      assert (pow == 31, "sanity");
      pow--;
      chunk = 2;
      last_idx = (1 << pow);
      bool pushed = q->push(ShenandoahMarkTask(array, true, weak, 1, pow));
      assert(pushed, "overflow queue should always succeed pushing");
    }

    // Split out tasks, as suggested in ShenandoahMarkTask docs. Record the last
    // successful right boundary to figure out the irregular tail.
    while ((1 << pow) > (int)ObjArrayMarkingStride &&
           (chunk*2 < ShenandoahMarkTask::chunk_size())) {
      pow--;
      int left_chunk = chunk*2 - 1;
      int right_chunk = chunk*2;
      int left_chunk_end = left_chunk * (1 << pow);
      if (left_chunk_end < len) {
        bool pushed = q->push(ShenandoahMarkTask(array, true, weak, left_chunk, pow));
        assert(pushed, "overflow queue should always succeed pushing");
        chunk = right_chunk;
        last_idx = left_chunk_end;
      } else {
        chunk = left_chunk;
      }
    }

    // Process the irregular tail, if present
    int from = last_idx;
    if (from < len) {
      array->oop_iterate_range(cl, from, len);
    }
  }
}

template <class T>
inline void ShenandoahMark::do_chunked_array(ShenandoahObjToScanQueue* q, T* cl, oop obj, int chunk, int pow, bool weak) {
  assert(obj->is_objArray(), "expect object array");
  objArrayOop array = objArrayOop(obj);

  assert (ObjArrayMarkingStride > 0, "sanity");

  // Split out tasks, as suggested in ShenandoahMarkTask docs. Avoid pushing tasks that
  // are known to start beyond the array.
  while ((1 << pow) > (int)ObjArrayMarkingStride && (chunk*2 < ShenandoahMarkTask::chunk_size())) {
    pow--;
    chunk *= 2;
    bool pushed = q->push(ShenandoahMarkTask(array, true, weak, chunk - 1, pow));
    assert(pushed, "overflow queue should always succeed pushing");
  }

  int chunk_size = 1 << pow;

  int from = (chunk - 1) * chunk_size;
  int to = chunk * chunk_size;

#ifdef ASSERT
  int len = array->length();
  assert (0 <= from && from < len, "from is sane: %d/%d", from, len);
  assert (0 < to && to <= len, "to is sane: %d/%d", to, len);
#endif

  array->oop_iterate_range(cl, from, to);
}

class ShenandoahSATBBufferClosure : public SATBBufferClosure {
private:
  StringDedup::Requests     _stringdedup_requests;
  ShenandoahObjToScanQueue* _queue;
  ShenandoahHeap* _heap;
  ShenandoahMarkingContext* const _mark_context;
public:
  ShenandoahSATBBufferClosure(ShenandoahObjToScanQueue* q) :
    _queue(q),
    _heap(ShenandoahHeap::heap()),
    _mark_context(_heap->marking_context())
  {
  }

  void do_buffer(void **buffer, size_t size) {
    assert(size == 0 || !_heap->has_forwarded_objects(), "Forwarded objects are not expected here");
    if (ShenandoahStringDedup::is_enabled()) {
      do_buffer_impl<ENQUEUE_DEDUP>(buffer, size);
    } else {
      do_buffer_impl<NO_DEDUP>(buffer, size);
    }
  }

  template<StringDedupMode STRING_DEDUP>
  void do_buffer_impl(void **buffer, size_t size) {
    for (size_t i = 0; i < size; ++i) {
      oop *p = (oop *) &buffer[i];
      ShenandoahMark::mark_through_ref<oop, STRING_DEDUP>(p, _queue, _mark_context, &_stringdedup_requests, false);
    }
  }
};

template<class T, StringDedupMode STRING_DEDUP>
inline void ShenandoahMark::mark_through_ref(T* p, ShenandoahObjToScanQueue* q, ShenandoahMarkingContext* const mark_context, StringDedup::Requests* const req, bool weak) {
  T o = RawAccess<>::oop_load(p);
  if (!CompressedOops::is_null(o)) {
    oop obj = CompressedOops::decode_not_null(o);

    shenandoah_assert_not_forwarded(p, obj);
    shenandoah_assert_not_in_cset_except(p, obj, ShenandoahHeap::heap()->cancelled_gc());

    bool skip_live = false;
    bool marked;
    if (weak) {
      marked = mark_context->mark_weak(obj);
    } else {
      marked = mark_context->mark_strong(obj, /* was_upgraded = */ skip_live);
    }
    if (marked) {
      bool pushed = q->push(ShenandoahMarkTask(obj, skip_live, weak));
      assert(pushed, "overflow queue should always succeed pushing");

      if ((STRING_DEDUP == ENQUEUE_DEDUP) && ShenandoahStringDedup::is_candidate(obj)) {
        assert(ShenandoahStringDedup::is_enabled(), "Must be enabled");
<<<<<<< HEAD
        ShenandoahStringDedup::enqueue_candidate(obj);
      } else if ((STRING_DEDUP == ALWAYS_DEDUP) && ShenandoahStringDedup::is_candidate(obj)) {
        assert(ShenandoahStringDedup::is_enabled(), "Must be enabled");
        ShenandoahStringDedup::enqueue_string(obj);
=======
        req->add(obj);
>>>>>>> dd5a84c6
      }
    }

    shenandoah_assert_marked(p, obj);
  }
}

ShenandoahObjToScanQueueSet* ShenandoahMark::task_queues() const {
  return _task_queues;
}

ShenandoahObjToScanQueue* ShenandoahMark::get_queue(uint index) const {
  return _task_queues->queue(index);
}
#endif // SHARE_GC_SHENANDOAH_SHENANDOAHMARK_INLINE_HPP<|MERGE_RESOLUTION|>--- conflicted
+++ resolved
@@ -259,14 +259,10 @@
 
       if ((STRING_DEDUP == ENQUEUE_DEDUP) && ShenandoahStringDedup::is_candidate(obj)) {
         assert(ShenandoahStringDedup::is_enabled(), "Must be enabled");
-<<<<<<< HEAD
-        ShenandoahStringDedup::enqueue_candidate(obj);
-      } else if ((STRING_DEDUP == ALWAYS_DEDUP) && ShenandoahStringDedup::is_candidate(obj)) {
+        req->add(obj);
+      } else if ((STRING_DEDUP == ALWAYS_DEDUP) && ShenandoahStringDedup::is_string_candidate(obj)) {
         assert(ShenandoahStringDedup::is_enabled(), "Must be enabled");
-        ShenandoahStringDedup::enqueue_string(obj);
-=======
         req->add(obj);
->>>>>>> dd5a84c6
       }
     }
 
