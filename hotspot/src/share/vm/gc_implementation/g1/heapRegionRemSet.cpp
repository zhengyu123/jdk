--- conflicted
+++ resolved
@@ -174,86 +174,6 @@
                                     CardTableModRefBS::card_size);
     return _bm.at(card_ind);
   }
-<<<<<<< HEAD
-=======
-};
-
-PerRegionTable* PerRegionTable::_free_list = NULL;
-
-
-#define COUNT_PAR_EXPANDS 0
-
-#if COUNT_PAR_EXPANDS
-static jint n_par_expands = 0;
-static jint n_par_contracts = 0;
-static jint par_expand_list_len = 0;
-static jint max_par_expand_list_len = 0;
-
-static void print_par_expand() {
-  Atomic::inc(&n_par_expands);
-  Atomic::inc(&par_expand_list_len);
-  if (par_expand_list_len > max_par_expand_list_len) {
-    max_par_expand_list_len = par_expand_list_len;
-  }
-  if ((n_par_expands % 10) == 0) {
-    gclog_or_tty->print_cr("\n\n%d par expands: %d contracts, "
-                  "len = %d, max_len = %d\n.",
-                  n_par_expands, n_par_contracts, par_expand_list_len,
-                  max_par_expand_list_len);
-  }
-}
-#endif
-
-class PosParPRT: public PerRegionTable {
-  PerRegionTable** _par_tables;
-
-  enum SomePrivateConstants {
-    ReserveParTableExpansion = 1
-  };
-
-  void par_contract() {
-    assert(_par_tables != NULL, "Precondition.");
-    int n = HeapRegionRemSet::num_par_rem_sets()-1;
-    for (int i = 0; i < n; i++) {
-      _par_tables[i]->union_bitmap_into(bm());
-      PerRegionTable::free(_par_tables[i]);
-      _par_tables[i] = NULL;
-    }
-#if PRT_COUNT_OCCUPIED
-    // We must recount the "occupied."
-    recount_occupied();
-#endif
-    FREE_C_HEAP_ARRAY(PerRegionTable*, _par_tables, mtGC);
-    _par_tables = NULL;
-#if COUNT_PAR_EXPANDS
-    Atomic::inc(&n_par_contracts);
-    Atomic::dec(&par_expand_list_len);
-#endif
-  }
-
-  static PerRegionTable** _par_table_fl;
-
-  PosParPRT* _next;
-
-  static PosParPRT* _free_list;
-
-  PerRegionTable** par_tables() const {
-    assert(uintptr_t(NULL) == 0, "Assumption.");
-    if (uintptr_t(_par_tables) <= ReserveParTableExpansion)
-      return NULL;
-    else
-      return _par_tables;
-  }
-
-  PosParPRT* _next_par_expanded;
-  PosParPRT* next_par_expanded() { return _next_par_expanded; }
-  void set_next_par_expanded(PosParPRT* ppprt) { _next_par_expanded = ppprt; }
-  static PosParPRT* _par_expanded_list;
-
-public:
-
-  PosParPRT(HeapRegion* hr) : PerRegionTable(hr), _par_tables(NULL) {}
->>>>>>> a39b1762
 
   PerRegionTable* next() const { return _next; }
   void set_next(PerRegionTable* nxt) { _next = nxt; }
@@ -286,97 +206,7 @@
       }
     }
     assert(fl == NULL, "Loop condition.");
-<<<<<<< HEAD
     return new PerRegionTable(hr);
-=======
-    return new PosParPRT(hr);
-  }
-
-  PosParPRT* next() const { return _next; }
-  void set_next(PosParPRT* nxt) { _next = nxt; }
-  PosParPRT** next_addr() { return &_next; }
-
-  bool should_expand(int tid) {
-    // Given that we now defer RSet updates for after a GC we don't
-    // really need to expand the tables any more. This code should be
-    // cleaned up in the future (see CR 6921087).
-    return false;
-  }
-
-  void par_expand() {
-    int n = HeapRegionRemSet::num_par_rem_sets()-1;
-    if (n <= 0) return;
-    if (_par_tables == NULL) {
-      PerRegionTable* res =
-        (PerRegionTable*)
-        Atomic::cmpxchg_ptr((PerRegionTable*)ReserveParTableExpansion,
-                            &_par_tables, NULL);
-      if (res != NULL) return;
-      // Otherwise, we reserved the right to do the expansion.
-
-      PerRegionTable** ptables = NEW_C_HEAP_ARRAY(PerRegionTable*, n, mtGC);
-      for (int i = 0; i < n; i++) {
-        PerRegionTable* ptable = PerRegionTable::alloc(hr());
-        ptables[i] = ptable;
-      }
-      // Here we do not need an atomic.
-      _par_tables = ptables;
-#if COUNT_PAR_EXPANDS
-      print_par_expand();
-#endif
-      // We must put this table on the expanded list.
-      PosParPRT* exp_head = _par_expanded_list;
-      while (true) {
-        set_next_par_expanded(exp_head);
-        PosParPRT* res =
-          (PosParPRT*)
-          Atomic::cmpxchg_ptr(this, &_par_expanded_list, exp_head);
-        if (res == exp_head) return;
-        // Otherwise.
-        exp_head = res;
-      }
-      ShouldNotReachHere();
-    }
-  }
-
-  void add_reference(OopOrNarrowOopStar from, int tid) {
-    // Expand if necessary.
-    PerRegionTable** pt = par_tables();
-    if (pt != NULL) {
-      // We always have to assume that mods to table 0 are in parallel,
-      // because of the claiming scheme in parallel expansion.  A thread
-      // with tid != 0 that finds the table to be NULL, but doesn't succeed
-      // in claiming the right of expanding it, will end up in the else
-      // clause of the above if test.  That thread could be delayed, and a
-      // thread 0 add reference could see the table expanded, and come
-      // here.  Both threads would be adding in parallel.  But we get to
-      // not use atomics for tids > 0.
-      if (tid == 0) {
-        PerRegionTable::add_reference(from);
-      } else {
-        pt[tid-1]->seq_add_reference(from);
-      }
-    } else {
-      // Not expanded -- add to the base table.
-      PerRegionTable::add_reference(from);
-    }
-  }
-
-  void scrub(CardTableModRefBS* ctbs, BitMap* card_bm) {
-    assert(_par_tables == NULL, "Precondition");
-    PerRegionTable::scrub(ctbs, card_bm);
-  }
-
-  size_t mem_size() const {
-    size_t res =
-      PerRegionTable::mem_size() + sizeof(this) - sizeof(PerRegionTable);
-    if (_par_tables != NULL) {
-      for (int i = 0; i < HeapRegionRemSet::num_par_rem_sets()-1; i++) {
-        res += _par_tables[i]->mem_size();
-      }
-    }
-    return res;
->>>>>>> a39b1762
   }
 
   static size_t fl_mem_size() {
