--- conflicted
+++ resolved
@@ -119,10 +119,6 @@
 $(eval $(call CopyDir,HOTSPOT0, $(HOTSPOT_LIB_DIR), $(INSTALL_LIBRARIES_HERE), $(HOTSPOT_IMPORT_FILES)))
 $(eval $(call CopyDir,HOTSPOT1, $(HOTSPOT_DIST)/lib, $(JDK_OUTPUTDIR)/lib, $(HOTSPOT_IMPORT_FILES)))
 
-<<<<<<< HEAD
-JSIG_DEBUGINFO := $(strip $(wildcard $(HOTSPOT_DIST)/jre/lib$(OPENJDK_TARGET_CPU_LIBDIR)/libjsig.debuginfo) \
-    $(wildcard $(HOTSPOT_DIST)/jre/lib$(OPENJDK_TARGET_CPU_LIBDIR)/libjsig.diz) )
-=======
 ifeq ($(OPENJDK_TARGET_OS), macosx)
     JSIG_DEBUGINFO := $(strip $(wildcard $(HOTSPOT_DIST)/jre/lib$(OPENJDK_TARGET_CPU_LIBDIR)/libjsig.dSYM) \
                       $(wildcard $(HOTSPOT_DIST)/jre/lib$(OPENJDK_TARGET_CPU_LIBDIR)/libjsig.diz) )
@@ -130,7 +126,6 @@
     JSIG_DEBUGINFO := $(strip $(wildcard $(HOTSPOT_DIST)/jre/lib$(OPENJDK_TARGET_CPU_LIBDIR)/libjsig.debuginfo) \
                       $(wildcard $(HOTSPOT_DIST)/jre/lib$(OPENJDK_TARGET_CPU_LIBDIR)/libjsig.diz) )
 endif
->>>>>>> e54055bb
 
 ifneq ($(OPENJDK_TARGET_OS), windows)
   ifeq ($(JVM_VARIANT_SERVER), true)
@@ -144,13 +139,7 @@
     ifneq (, $(JSIG_DEBUGINFO))
       IMPORT_TARGET_FILES += $(INSTALL_LIBRARIES_HERE)/client/$(foreach I,$(JSIG_DEBUGINFO),$(notdir $I))
     endif
-<<<<<<< HEAD
   endif
-  ifeq ($(JVM_VARIANT_MINIMAL1), true)
-    IMPORT_TARGET_FILES += $(INSTALL_LIBRARIES_HERE)/minimal/$(LIBRARY_PREFIX)jsig$(SHARED_LIBRARY_SUFFIX)
-    ifneq (, $(JSIG_DEBUGINFO))
-      IMPORT_TARGET_FILES += $(INSTALL_LIBRARIES_HERE)/minimal/$(foreach I,$(JSIG_DEBUGINFO),$(notdir $I))
-=======
     ifneq ($(OPENJDK_TARGET_OS), macosx)
         ifeq ($(JVM_VARIANT_MINIMAL1), true)
             IMPORT_TARGET_FILES += $(INSTALL_LIBRARIES_HERE)/minimal/$(LIBRARY_PREFIX)jsig$(SHARED_LIBRARY_SUFFIX)
@@ -158,9 +147,7 @@
                 IMPORT_TARGET_FILES += $(INSTALL_LIBRARIES_HERE)/minimal/$(foreach I,$(JSIG_DEBUGINFO),$(notdir $I))
             endif
         endif
->>>>>>> e54055bb
-    endif
-  endif
+    endif
 endif
 
 $(INSTALL_LIBRARIES_HERE)/server/%$(SHARED_LIBRARY_SUFFIX): $(INSTALL_LIBRARIES_HERE)/%$(SHARED_LIBRARY_SUFFIX)
@@ -168,9 +155,6 @@
 	$(RM) $@
 	$(LN) -s ../$(@F) $@
 
-<<<<<<< HEAD
-$(INSTALL_LIBRARIES_HERE)/server/%.debuginfo: $(INSTALL_LIBRARIES_HERE)/%.debuginfo
-=======
 ifeq ($(OPENJDK_TARGET_OS), macosx)
 $(INSTALL_LIBRARIES_HERE)/server/%.dSYM : $(INSTALL_LIBRARIES_HERE)/%.dSYM
 	$(MKDIR) -p $(@D)
@@ -186,8 +170,7 @@
 	$(RM) $(basename $@).dSYM
 	$(MV) $@.tmp $@
 else
-$(INSTALL_LIBRARIES_HERE)/server/%.debuginfo : $(INSTALL_LIBRARIES_HERE)/%.debuginfo
->>>>>>> e54055bb
+$(INSTALL_LIBRARIES_HERE)/server/%.debuginfo: $(INSTALL_LIBRARIES_HERE)/%.debuginfo
 	$(MKDIR) -p $(@D)
 	$(RM) $@
 	$(LN) -s ../$(@F) $@
@@ -207,9 +190,6 @@
 	$(RM) $@
 	$(LN) -s ../$(@F) $@
 
-<<<<<<< HEAD
-$(INSTALL_LIBRARIES_HERE)/client/%.debuginfo: $(INSTALL_LIBRARIES_HERE)/%.debuginfo
-=======
 ifeq ($(OPENJDK_TARGET_OS), macosx)
 $(INSTALL_LIBRARIES_HERE)/client/%.dSYM : $(INSTALL_LIBRARIES_HERE)/%.dSYM
 	$(MKDIR) -p $(@D)
@@ -225,8 +205,7 @@
 	$(RM) $(basename $@).dSYM
 	$(MV) $@.tmp $@
 else
-$(INSTALL_LIBRARIES_HERE)/client/%.debuginfo : $(INSTALL_LIBRARIES_HERE)/%.debuginfo
->>>>>>> e54055bb
+$(INSTALL_LIBRARIES_HERE)/client/%.debuginfo: $(INSTALL_LIBRARIES_HERE)/%.debuginfo
 	$(MKDIR) -p $(@D)
 	$(RM) $@
 	$(LN) -s ../$(@F) $@
@@ -246,12 +225,8 @@
 	$(RM) $@
 	$(LN) -s ../$(@F) $@
 
-<<<<<<< HEAD
+ifneq ($(OPENJDK_TARGET_OS), macosx)
 $(INSTALL_LIBRARIES_HERE)/minimal/%.debuginfo: $(INSTALL_LIBRARIES_HERE)/%.debuginfo
-=======
-ifneq ($(OPENJDK_TARGET_OS), macosx)
-$(INSTALL_LIBRARIES_HERE)/minimal/%.debuginfo : $(INSTALL_LIBRARIES_HERE)/%.debuginfo
->>>>>>> e54055bb
 	$(MKDIR) -p $(@D)
 	$(RM) $@
 	$(LN) -s ../$(@F) $@
